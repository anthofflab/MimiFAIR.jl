--- conflicted
+++ resolved
@@ -6,12 +6,8 @@
       - main
       - master
   schedule:
-<<<<<<< HEAD
     # - cron: '0 */1 * * *'
-=======
-    - cron: '0 */1 * * *'
   workflow_dispatch:
->>>>>>> 113156f8
 
 jobs:
   butler:
